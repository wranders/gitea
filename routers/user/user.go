// Copyright 2014 The Gogs Authors. All rights reserved.
// Use of this source code is governed by a MIT-style
// license that can be found in the LICENSE file.

package user

import (
	"fmt"
	"net/http"

	"github.com/codegangsta/martini"
	"github.com/martini-contrib/render"
	"github.com/martini-contrib/sessions"

	"github.com/gogits/gogs/models"
	"github.com/gogits/gogs/modules/auth"
	"github.com/gogits/gogs/modules/base"
	"github.com/gogits/gogs/modules/log"
	"github.com/gogits/gogs/modules/middleware"
)

func Dashboard(r render.Render, data base.TmplData, session sessions.Session) {
	data["Title"] = "Dashboard"
	data["PageIsUserDashboard"] = true
	repos, err := models.GetRepositories(&models.User{Id: auth.SignedInId(session)})
	if err != nil {
		log.Handle(200, "user.Dashboard", data, r, err)
		return
	}
	data["MyRepos"] = repos

	feeds, err := models.GetFeeds(auth.SignedInId(session), 0, false)
	if err != nil {
		log.Handle(200, "user.Dashboard", data, r, err)
		return
	}
	data["Feeds"] = feeds
	r.HTML(200, "user/dashboard", data)
}

<<<<<<< HEAD
func Profile(ctx *middleware.Context, params martini.Params) {
	ctx.Data["Title"] = "Profile"
=======
func Profile(params martini.Params, req *http.Request, r render.Render, data base.TmplData, session sessions.Session) {
	data["Title"] = "Profile"
>>>>>>> e9fdf103

	// TODO: Need to check view self or others.
	user, err := models.GetUserByName(params["username"])
	if err != nil {
		ctx.Log(200, "user.Profile", err)
		return
	}

<<<<<<< HEAD
	ctx.Data["Owner"] = user

	tab := ctx.Query("tab")
	ctx.Data["TabName"] = tab

	switch tab {
	case "activity":
		feeds, err := models.GetFeeds(user.Id, 0, true)
		if err != nil {
			ctx.Log(200, "user.Profile", err)
			return
		}
		ctx.Data["Feeds"] = feeds
	default:

	}

	ctx.Render.HTML(200, "user/profile", ctx.Data)
=======
	data["Owner"] = user
	data["TabName"] = req.FormValue("tab")
	feeds, err := models.GetFeeds(user.Id, 0, true)
	if err != nil {
		log.Handle(200, "user.Profile", data, r, err)
		return
	}
	data["Feeds"] = feeds
	r.HTML(200, "user/profile", data)
>>>>>>> e9fdf103
}

func SignIn(form auth.LogInForm, data base.TmplData, req *http.Request, r render.Render, session sessions.Session) {
	data["Title"] = "Log In"

	if req.Method == "GET" {
		r.HTML(200, "user/signin", data)
		return
	}

	if hasErr, ok := data["HasError"]; ok && hasErr.(bool) {
		r.HTML(200, "user/signin", data)
		return
	}

	user, err := models.LoginUserPlain(form.UserName, form.Password)
	if err != nil {
		if err.Error() == models.ErrUserNotExist.Error() {
			data["HasError"] = true
			data["ErrorMsg"] = "Username or password is not correct"
			auth.AssignForm(form, data)
			r.HTML(200, "user/signin", data)
			return
		}

		log.Handle(200, "user.SignIn", data, r, err)
		return
	}

	session.Set("userId", user.Id)
	session.Set("userName", user.Name)
	r.Redirect("/")
}

func SignOut(r render.Render, session sessions.Session) {
	session.Delete("userId")
	session.Delete("userName")
	r.Redirect("/")
}

func SignUp(form auth.RegisterForm, data base.TmplData, req *http.Request, r render.Render) {
	data["Title"] = "Sign Up"
	data["PageIsSignUp"] = true

	if req.Method == "GET" {
		r.HTML(200, "user/signup", data)
		return
	}

	if form.Password != form.RetypePasswd {
		data["HasError"] = true
		data["Err_Password"] = true
		data["Err_RetypePasswd"] = true
		data["ErrorMsg"] = "Password and re-type password are not same"
		auth.AssignForm(form, data)
	}

	if hasErr, ok := data["HasError"]; ok && hasErr.(bool) {
		r.HTML(200, "user/signup", data)
		return
	}

	u := &models.User{
		Name:   form.UserName,
		Email:  form.Email,
		Passwd: form.Password,
	}

	if err := models.RegisterUser(u); err != nil {
		data["HasError"] = true
		auth.AssignForm(form, data)

		switch err.Error() {
		case models.ErrUserAlreadyExist.Error():
			data["Err_Username"] = true
			data["ErrorMsg"] = "Username has been already taken"
			r.HTML(200, "user/signup", data)
		case models.ErrEmailAlreadyUsed.Error():
			data["Err_Email"] = true
			data["ErrorMsg"] = "E-mail address has been already used"
			r.HTML(200, "user/signup", data)
		default:
			log.Handle(200, "user.SignUp", data, r, err)
		}
		return
	}

	r.Redirect("/user/login")
}

func Delete(data base.TmplData, req *http.Request, session sessions.Session, r render.Render) {
	data["Title"] = "Delete Account"

	if req.Method == "GET" {
		r.HTML(200, "user/delete", data)
		return
	}

	id := auth.SignedInId(session)
	u := &models.User{Id: id}
	if err := models.DeleteUser(u); err != nil {
		data["HasError"] = true
		switch err.Error() {
		case models.ErrUserOwnRepos.Error():
			data["ErrorMsg"] = "Your account still have ownership of repository, you have to delete or transfer them first."
		default:
			log.Handle(200, "user.Delete", data, r, err)
			return
		}
	}

	r.HTML(200, "user/delete", data)
}

const (
	feedTpl = `<i class="icon fa fa-%s"></i>
                        <div class="info"><span class="meta">%s</span><br>%s</div>`
)

func Feeds(form auth.FeedsForm, r render.Render) {
	actions, err := models.GetFeeds(form.UserId, form.Page*20, false)
	if err != nil {
		r.JSON(500, err)
	}

	feeds := make([]string, len(actions))
	for i := range actions {
		feeds[i] = fmt.Sprintf(feedTpl, base.ActionIcon(actions[i].OpType),
			base.TimeSince(actions[i].Created), base.ActionDesc(actions[i]))
	}
	r.JSON(200, &feeds)
}<|MERGE_RESOLUTION|>--- conflicted
+++ resolved
@@ -38,13 +38,8 @@
 	r.HTML(200, "user/dashboard", data)
 }
 
-<<<<<<< HEAD
 func Profile(ctx *middleware.Context, params martini.Params) {
 	ctx.Data["Title"] = "Profile"
-=======
-func Profile(params martini.Params, req *http.Request, r render.Render, data base.TmplData, session sessions.Session) {
-	data["Title"] = "Profile"
->>>>>>> e9fdf103
 
 	// TODO: Need to check view self or others.
 	user, err := models.GetUserByName(params["username"])
@@ -53,7 +48,6 @@
 		return
 	}
 
-<<<<<<< HEAD
 	ctx.Data["Owner"] = user
 
 	tab := ctx.Query("tab")
@@ -72,17 +66,6 @@
 	}
 
 	ctx.Render.HTML(200, "user/profile", ctx.Data)
-=======
-	data["Owner"] = user
-	data["TabName"] = req.FormValue("tab")
-	feeds, err := models.GetFeeds(user.Id, 0, true)
-	if err != nil {
-		log.Handle(200, "user.Profile", data, r, err)
-		return
-	}
-	data["Feeds"] = feeds
-	r.HTML(200, "user/profile", data)
->>>>>>> e9fdf103
 }
 
 func SignIn(form auth.LogInForm, data base.TmplData, req *http.Request, r render.Render, session sessions.Session) {
